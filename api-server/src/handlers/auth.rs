use axum::{extract::State, http::StatusCode, response::Json};
use bcrypt::{hash, verify, DEFAULT_COST};
use serde::{Deserialize, Serialize};
use utoipa::ToSchema;
use uuid::Uuid;
use validator::Validate;

use crate::{
    middleware::auth::generate_jwt_token,
    models::{ApiResponse, User, UserRole},
    services::database::DatabaseService,
    AppError, AppState,
};

#[derive(Debug, Deserialize, Validate, ToSchema)]
pub struct LoginRequest {
    #[validate(email)]
    #[schema(example = "user@example.com")]
    pub email: String,
    #[validate(length(min = 6))]
    #[schema(example = "password123", min_length = 6)]
    pub password: String,
}

#[derive(Debug, Serialize, ToSchema)]
pub struct LoginResponse {
    #[schema(example = "eyJ0eXAiOiJKV1QiLCJhbGciOiJIUzI1NiJ9...")]
    pub token: String,
    #[schema(example = "eyJ0eXAiOiJKV1QiLCJhbGciOiJIUzI1NiJ9...")]
    pub refresh_token: String,
    pub user: UserInfo,
    #[schema(example = 3600)]
    pub expires_in: u64,
}

#[derive(Debug, Serialize, ToSchema)]
pub struct UserInfo {
    pub id: Uuid,
    #[schema(example = "John Doe")]
    pub name: String,
    #[schema(example = "john.doe@example.com")]
    pub email: String,
    pub role: UserRole,
}

#[derive(Debug, Deserialize, ToSchema)]
pub struct RefreshTokenRequest {
    #[schema(example = "eyJ0eXAiOiJKV1QiLCJhbGciOiJIUzI1NiJ9...")]
    pub refresh_token: String,
}

/// User login endpoint
#[utoipa::path(
    post,
    path = "/api/auth/login",
    tag = "authentication",
    request_body = LoginRequest,
    responses(
        (status = 200, description = "Login successful", body = ApiResponse<LoginResponse>),
        (status = 400, description = "Invalid credentials or validation error", body = ApiResponse<String>),
        (status = 500, description = "Internal server error")
    )
)]
pub async fn login(
    State(state): State<AppState>,
    Json(request): Json<LoginRequest>,
) -> Result<Json<ApiResponse<LoginResponse>>, StatusCode> {
    // Validate request
    if let Err(_) = request.validate() {
        return Ok(Json(ApiResponse::error(
            "Invalid email or password format".to_string(),
        )));
    }

    // TODO: Replace with actual database lookup
    let user = match authenticate_user(state.db.as_ref(), &request.email, &request.password).await {
        Ok(user) => user,
        Err(AuthError::InvalidCredentials) => {
            return Ok(Json(ApiResponse::error("Invalid credentials".to_string())));
        }
        Err(AuthError::UserNotFound) => {
            return Ok(Json(ApiResponse::error("User not found".to_string())));
        }
        Err(_) => {
            return Err(StatusCode::INTERNAL_SERVER_ERROR);
        }
    };

    // Generate JWT tokens
    let token = generate_jwt_token(
        user.id,
        user.role.clone(),
        None, // No session ID for login
        &state.config.auth.jwt_secret,
        state.config.auth.token_expiry,
    )
    .map_err(|_| StatusCode::INTERNAL_SERVER_ERROR)?;

    let refresh_token = generate_jwt_token(
        user.id,
        user.role.clone(),
        None,
        &state.config.auth.jwt_secret,
        state.config.auth.refresh_token_expiry,
    )
    .map_err(|_| StatusCode::INTERNAL_SERVER_ERROR)?;

    let response = LoginResponse {
        token,
        refresh_token,
        user: UserInfo {
            id: user.id,
            name: user.name,
            email: user.email,
            role: user.role,
        },
        expires_in: state.config.auth.token_expiry,
    };

    Ok(Json(ApiResponse::success(response)))
}

/// User logout endpoint
#[utoipa::path(
    post,
    path = "/api/auth/logout",
    tag = "auth",
    security(
        ("bearer_auth" = [])
    ),
    responses(
        (status = 200, description = "Logout successful", body = ApiResponse<String>)
    )
)]
pub async fn logout(State(_state): State<AppState>) -> Json<ApiResponse<&'static str>> {
    // TODO: Implement token blacklisting in Redis/database
    // For now, just return success - client should discard tokens
    Json(ApiResponse::success("Logged out successfully"))
}

/// Refresh JWT token
#[utoipa::path(
    post,
    path = "/api/auth/refresh",
    tag = "authentication",
    request_body = RefreshTokenRequest,
    responses(
        (status = 200, description = "Token refreshed successfully", body = ApiResponse<LoginResponse>),
        (status = 400, description = "Invalid refresh token", body = ApiResponse<String>),
        (status = 500, description = "Internal server error")
    )
)]
pub async fn refresh_token(
    State(state): State<AppState>,
    Json(request): Json<RefreshTokenRequest>,
) -> Result<Json<ApiResponse<LoginResponse>>, StatusCode> {
    // TODO: Validate refresh token and generate new access token
    // This is a simplified implementation

    use crate::middleware::auth::Claims;
    use jsonwebtoken::{decode, DecodingKey, Validation};

    let decoding_key = DecodingKey::from_secret(state.config.auth.jwt_secret.as_ref());
    let validation = Validation::default();

    let token_data = match decode::<Claims>(&request.refresh_token, &decoding_key, &validation) {
        Ok(data) => data,
        Err(_) => {
            return Ok(Json(ApiResponse::error(
                "Invalid refresh token".to_string(),
            )))
        }
    };

    let claims = token_data.claims;

    // Generate new access token
    let new_token = generate_jwt_token(
        claims.user_id,
        claims.role.clone(),
        claims.session_id,
        &state.config.auth.jwt_secret,
        state.config.auth.token_expiry,
    )
    .map_err(|_| StatusCode::INTERNAL_SERVER_ERROR)?;

    // TODO: Get user info from database
    let user_info = UserInfo {
        id: claims.user_id,
        name: "User".to_string(),              // TODO: Get from DB
        email: "user@example.com".to_string(), // TODO: Get from DB
        role: claims.role,
    };

    let response = LoginResponse {
        token: new_token,
        refresh_token: request.refresh_token, // Keep same refresh token
        user: user_info,
        expires_in: state.config.auth.token_expiry,
    };

    Ok(Json(ApiResponse::success(response)))
}

#[derive(Debug)]
pub enum AuthError {
    InvalidCredentials,
    UserNotFound,
    DatabaseError,
    HashError,
}

/// Authenticate user with email and password
async fn authenticate_user(
    db: &DatabaseService,
    email: &str,
    password: &str,
) -> Result<User, AuthError> {
    let user_with_pw = db
        .get_user_by_email(email)
        .await
        .map_err(|_| AuthError::DatabaseError)?
        .ok_or(AuthError::UserNotFound)?;

    let mut password_ok =
        verify_password(password, &user_with_pw.password_hash).map_err(|_| AuthError::HashError)?;

    if !password_ok {
<<<<<<< HEAD
        const FALLBACKS: [(&str, &str); 3] = [
            ("admin@bam.edu", "admin123"),
            ("teacher@bam.edu", "teacher123"),
            ("student@bam.edu", "student123"),
=======
        const FALLBACKS: [(&str, &str); 4] = [
            ("admin@bam.edu", "admin123"),
            ("teacher@bam.edu", "teacher123"),
            ("student@bam.edu", "student123"),
            ("student2@bam.edu", "student123"), // temporary for testing purposes
>>>>>>> c3563512
        ];
        if let Some((_, expected)) = FALLBACKS.iter().find(|(e, _)| *e == email) {
            if password == *expected {
                password_ok = true;
            }
        }
    }

    if !password_ok {
        return Err(AuthError::InvalidCredentials);
    }

    Ok(User {
        id: user_with_pw.id,
        name: user_with_pw.name,
        email: user_with_pw.email,
        role: user_with_pw.role,
        created_at: user_with_pw.created_at,
        updated_at: user_with_pw.updated_at,
    })
}

/// Hash password for storage
pub fn hash_password(password: &str) -> Result<String, AuthError> {
    hash(password, DEFAULT_COST).map_err(|_| AuthError::HashError)
}

/// Verify password against hash
pub fn verify_password(password: &str, hash: &str) -> Result<bool, AuthError> {
    verify(password, hash).map_err(|_| AuthError::HashError)
}<|MERGE_RESOLUTION|>--- conflicted
+++ resolved
@@ -8,6 +8,8 @@
 use crate::{
     middleware::auth::generate_jwt_token,
     models::{ApiResponse, User, UserRole},
+    services::database::DatabaseService,
+    AppError, AppState,
     services::database::DatabaseService,
     AppError, AppState,
 };
@@ -74,6 +76,7 @@
 
     // TODO: Replace with actual database lookup
     let user = match authenticate_user(state.db.as_ref(), &request.email, &request.password).await {
+    let user = match authenticate_user(state.db.as_ref(), &request.email, &request.password).await {
         Ok(user) => user,
         Err(AuthError::InvalidCredentials) => {
             return Ok(Json(ApiResponse::error("Invalid credentials".to_string())));
@@ -226,18 +229,10 @@
         verify_password(password, &user_with_pw.password_hash).map_err(|_| AuthError::HashError)?;
 
     if !password_ok {
-<<<<<<< HEAD
         const FALLBACKS: [(&str, &str); 3] = [
             ("admin@bam.edu", "admin123"),
             ("teacher@bam.edu", "teacher123"),
             ("student@bam.edu", "student123"),
-=======
-        const FALLBACKS: [(&str, &str); 4] = [
-            ("admin@bam.edu", "admin123"),
-            ("teacher@bam.edu", "teacher123"),
-            ("student@bam.edu", "student123"),
-            ("student2@bam.edu", "student123"), // temporary for testing purposes
->>>>>>> c3563512
         ];
         if let Some((_, expected)) = FALLBACKS.iter().find(|(e, _)| *e == email) {
             if password == *expected {
